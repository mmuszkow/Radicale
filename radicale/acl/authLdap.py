# -*- coding: utf-8 -*-

import sys, ldap, syslog

from radicale import config, log

def has_right(owner, user, password):
	if user == None:
		user=""
	if password == None:
		password=""
	if owner != user:
		return False
	try:
		log.log(10, "Open LDAP server connexion")
		l=ldap.open(LDAPSERVER, 389)
<<<<<<< HEAD
		cn="%s%s,%s" % (LDAPPREPEND, user, LDAPAPPEND)
		log.log(10, "LDAP bind with dn: %s" %(cn))
		l.simple_bind_s(cn, password);
		log.log(20, "LDAP bind Ok")
		return True
	except:
		log.log(40, "LDAP bind error")
=======
		dn="%s%s,%s" % (LDAPPREPEND, user, LDAPAPPEND)
		l.simple_bind_s(dn, password);
		return True
	except:
		log.error(sys.exc_info()[0])
>>>>>>> 8ad91b74
		return False

LDAPSERVER = config.get("authLdap", "LDAPServer")
LDAPPREPEND = config.get("authLdap", "LDAPPrepend")
LDAPAPPEND = config.get("authLdap", "LDAPAppend")<|MERGE_RESOLUTION|>--- conflicted
+++ resolved
@@ -14,7 +14,6 @@
 	try:
 		log.log(10, "Open LDAP server connexion")
 		l=ldap.open(LDAPSERVER, 389)
-<<<<<<< HEAD
 		cn="%s%s,%s" % (LDAPPREPEND, user, LDAPAPPEND)
 		log.log(10, "LDAP bind with dn: %s" %(cn))
 		l.simple_bind_s(cn, password);
@@ -22,13 +21,6 @@
 		return True
 	except:
 		log.log(40, "LDAP bind error")
-=======
-		dn="%s%s,%s" % (LDAPPREPEND, user, LDAPAPPEND)
-		l.simple_bind_s(dn, password);
-		return True
-	except:
-		log.error(sys.exc_info()[0])
->>>>>>> 8ad91b74
 		return False
 
 LDAPSERVER = config.get("authLdap", "LDAPServer")
