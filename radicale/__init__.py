# -*- coding: utf-8 -*-
#
# This file is part of Radicale Server - Calendar Server
# Copyright © 2008-2011 Guillaume Ayoub
# Copyright © 2008 Nicolas Kandel
# Copyright © 2008 Pascal Halter
#
# This library is free software: you can redistribute it and/or modify
# it under the terms of the GNU General Public License as published by
# the Free Software Foundation, either version 3 of the License, or
# (at your option) any later version.
#
# This library is distributed in the hope that it will be useful,
# but WITHOUT ANY WARRANTY; without even the implied warranty of
# MERCHANTABILITY or FITNESS FOR A PARTICULAR PURPOSE.  See the
# GNU General Public License for more details.
#
# You should have received a copy of the GNU General Public License
# along with Radicale.  If not, see <http://www.gnu.org/licenses/>.

"""
Radicale Server module.

This module offers 3 useful classes:

- ``HTTPServer`` is a simple HTTP server;
- ``HTTPSServer`` is a HTTPS server, wrapping the HTTP server in a socket
  managing SSL connections;
- ``CalendarHTTPHandler`` is a CalDAV request handler for HTTP(S) servers.

To use this module, you should take a look at the file ``radicale.py`` that
should have been included in this package.

"""

import os
import posixpath
import base64
import socket
# Manage Python2/3 different modules
# pylint: disable=F0401
try:
    from http import client, server
except ImportError:
    import httplib as client
    import BaseHTTPServer as server
# pylint: enable=F0401

from radicale import acl, config, ical, xmlutils, log


VERSION = "git"

def _check(request, function):
    """Check if user has sufficient rights for performing ``request``."""
<<<<<<< HEAD
    log.log(10, "Check if user has sufficient rights for performing ``request``.")
=======
    log.log(10, "Check if user has sufficient rights for performing ``request`` %s." % (request.command))
>>>>>>> 08b145e5
    # ``_check`` decorator can access ``request`` protected functions
    # pylint: disable=W0212

    # If we have no calendar, don't check rights
    if not request._calendar:
        return function(request)

    authorization = request.headers.get("Authorization", None)
    if authorization:
        challenge = authorization.lstrip("Basic").strip().encode("ascii")
        plain = request._decode(base64.b64decode(challenge))
        user, password = plain.split(":")
    else:
        user = password = None

    if request.server.acl.has_right(request._calendar.owner, user, password):
<<<<<<< HEAD
        log.log(20, "Sufficient rights for performing ``request``.")
=======
        log.log(20, "Sufficient rights for performing ``request`` %s." % (request.command))
>>>>>>> 08b145e5
        function(request)
    else:
        log.log(40, "No sufficient rights for performing ``request``.")
        request.send_response(client.UNAUTHORIZED)
        request.send_header(
            "WWW-Authenticate",
            "Basic realm=\"Radicale Server - Password Required\"")
        request.end_headers()
    # pylint: enable=W0212


class HTTPServer(server.HTTPServer):
    """HTTP server."""
    PROTOCOL = "http"

    # Maybe a Pylint bug, ``__init__`` calls ``server.HTTPServer.__init__``
    # pylint: disable=W0231
    def __init__(self, address, handler, bind_and_activate=True):
        """Create server."""
        log.log(10, "Create HTTP server.")
<<<<<<< HEAD
        server.HTTPServer.__init__(self, address, handler)
=======
>>>>>>> 08b145e5
        ipv6 = ":" in address[0]

        if ipv6:
            self.address_family = socket.AF_INET6

        # Do not bind and activate, as we might change socketopts
        server.HTTPServer.__init__(self, address, handler, False)

        if ipv6:
            # Only allow IPv6 connections to the IPv6 socket
            self.socket.setsockopt(socket.IPPROTO_IPV6, socket.IPV6_V6ONLY, 1)

        if bind_and_activate:
            self.server_bind()
            self.server_activate()

        self.acl = acl.load()
    # pylint: enable=W0231


class HTTPSServer(HTTPServer):
    """HTTPS server."""
    PROTOCOL = "https"

    def __init__(self, address, handler, bind_and_activate=True):
        """Create server by wrapping HTTP socket in an SSL socket."""
        log.log(10, "Create server by wrapping HTTP socket in an SSL socket.")
        # Fails with Python 2.5, import if needed
        # pylint: disable=F0401
        import ssl
        # pylint: enable=F0401

        HTTPServer.__init__(self, address, handler, False)
        self.socket = ssl.wrap_socket(
            self.socket,
            server_side=True,
            certfile=config.get("server", "certificate"),
            keyfile=config.get("server", "key"),
            ssl_version=ssl.PROTOCOL_SSLv23)

        if bind_and_activate:
            self.server_bind()
            self.server_activate()


class CalendarHTTPHandler(server.BaseHTTPRequestHandler):
    """HTTP requests handler for calendars."""
    log.log(10, "HTTP requests handler for calendars.")
    _encoding = config.get("encoding", "request")

    # Decorator checking rights before performing request
    check_rights = lambda function: lambda request: _check(request, function)

    @property
    def _calendar(self):
        """The ``ical.Calendar`` object corresponding to the given path."""
<<<<<<< HEAD
        log.log(10, "The ``ical.Calendar`` object corresponding to the given path.")
=======
        log.log(10, "The ``ical.Calendar`` object corresponding to the given path. (%s)" % (self.path))
>>>>>>> 08b145e5
        # ``self.path`` must be something like a posix path
        # ``normpath`` should clean malformed and malicious request paths
        attributes = posixpath.normpath(self.path.strip("/")).split("/")
        if len(attributes) >= 2:
            path = "%s/%s" % (attributes[0], attributes[1])
            return ical.Calendar(path)

    def _decode(self, text):
        """Try to decode text according to various parameters."""
        log.log(10, "Try to decode text according to various parameters.")
        # List of charsets to try
        charsets = []

        # First append content charset given in the request
        content_type = self.headers.get("Content-Type", None)
        if content_type and "charset=" in content_type:
            charsets.append(content_type.split("charset=")[1].strip())
        # Then append default Radicale charset
        charsets.append(self._encoding)
        # Then append various fallbacks
        charsets.append("utf-8")
        charsets.append("iso8859-1")

        # Try to decode
        for charset in charsets:
            try:
                return text.decode(charset)
            except UnicodeDecodeError:
                pass
        raise UnicodeDecodeError

    # Naming methods ``do_*`` is OK here
    # pylint: disable=C0103

    def do_GET(self):
        """Manage GET request."""
        log.log(10, "Manage GET request.")
        self.do_HEAD()
        if self._answer:
            self.wfile.write(self._answer)

    @check_rights
    def do_HEAD(self):
        """Manage HEAD request."""
        log.log(10, "Manage HEAD request.")
        item_name = xmlutils.name_from_path(self.path)
        if item_name:
            # Get calendar item
            item = self._calendar.get_item(item_name)
            if item:
                items = self._calendar.timezones
                items.append(item)
                answer_text = ical.serialize(
                    headers=self._calendar.headers, items=items)
                etag = item.etag
            else:
                self._answer = None
                self.send_response(client.GONE)
                return
        else:
            # Get whole calendar
            answer_text = self._calendar.text
            etag = self._calendar.etag

        self._answer = answer_text.encode(self._encoding)
        self.send_response(client.OK)
        self.send_header("Content-Length", len(self._answer))
        self.send_header("Content-Type", "text/calendar")
        self.send_header("Last-Modified", self._calendar.last_modified)
        self.send_header("ETag", etag)
        self.end_headers()

    @check_rights
    def do_DELETE(self):
        """Manage DELETE request."""
        log.log(10, "Manage DELETE request.")
        item = self._calendar.get_item(xmlutils.name_from_path(self.path))
        if item and self.headers.get("If-Match", item.etag) == item.etag:
            # No ETag precondition or precondition verified, delete item
            self._answer = xmlutils.delete(self.path, self._calendar)

            self.send_response(client.NO_CONTENT)
            self.send_header("Content-Length", len(self._answer))
            self.end_headers()
            self.wfile.write(self._answer)
        else:
            # No item or ETag precondition not verified, do not delete item
            self.send_response(client.PRECONDITION_FAILED)

    @check_rights
    def do_MKCALENDAR(self):
        """Manage MKCALENDAR request."""
        self.send_response(client.CREATED)
        self.end_headers()

    def do_OPTIONS(self):
        """Manage OPTIONS request."""
        log.log(10, "Manage OPTIONS request.")
        self.send_response(client.OK)
        self.send_header(
            "Allow", "DELETE, HEAD, GET, MKCALENDAR, "
            "OPTIONS, PROPFIND, PUT, REPORT")
        self.send_header("DAV", "1, calendar-access")
        self.end_headers()

    def do_PROPFIND(self):
        """Manage PROPFIND request."""
        log.log(10, "Manage PROPFIND request.")
        xml_request = self.rfile.read(int(self.headers["Content-Length"]))
        self._answer = xmlutils.propfind(
            self.path, xml_request, self._calendar,
            self.headers.get("depth", "infinity"))

        self.send_response(client.MULTI_STATUS)
        self.send_header("DAV", "1, calendar-access")
        self.send_header("Content-Length", len(self._answer))
        self.send_header("Content-Type", "text/xml")
        self.end_headers()
        self.wfile.write(self._answer)

    @check_rights
    def do_PUT(self):
        """Manage PUT request."""
        log.log(10, "Manage PUT request.")
        item_name = xmlutils.name_from_path(self.path)
        item = self._calendar.get_item(item_name)
        if (not item and not self.headers.get("If-Match")) or \
                (item and self.headers.get("If-Match", item.etag) == item.etag):
            # PUT allowed in 3 cases
            # Case 1: No item and no ETag precondition: Add new item
            # Case 2: Item and ETag precondition verified: Modify item
            # Case 3: Item and no Etag precondition: Force modifying item
            ical_request = self._decode(
                self.rfile.read(int(self.headers["Content-Length"])))
            xmlutils.put(self.path, ical_request, self._calendar)
            etag = self._calendar.get_item(item_name).etag

            self.send_response(client.CREATED)
            self.send_header("ETag", etag)
            self.end_headers()
        else:
            # PUT rejected in all other cases
            self.send_response(client.PRECONDITION_FAILED)

    @check_rights
    def do_REPORT(self):
        """Manage REPORT request."""
        log.log(10, "Manage REPORT request.")
        xml_request = self.rfile.read(int(self.headers["Content-Length"]))
        self._answer = xmlutils.report(self.path, xml_request, self._calendar)

        self.send_response(client.MULTI_STATUS)
        self.send_header("Content-Length", len(self._answer))
        self.end_headers()
        self.wfile.write(self._answer)

    def log_message(self, format, *args):
		log.log(10, format % (args))

    # pylint: enable=C0103<|MERGE_RESOLUTION|>--- conflicted
+++ resolved
@@ -53,11 +53,7 @@
 
 def _check(request, function):
     """Check if user has sufficient rights for performing ``request``."""
-<<<<<<< HEAD
-    log.log(10, "Check if user has sufficient rights for performing ``request``.")
-=======
     log.log(10, "Check if user has sufficient rights for performing ``request`` %s." % (request.command))
->>>>>>> 08b145e5
     # ``_check`` decorator can access ``request`` protected functions
     # pylint: disable=W0212
 
@@ -74,11 +70,7 @@
         user = password = None
 
     if request.server.acl.has_right(request._calendar.owner, user, password):
-<<<<<<< HEAD
-        log.log(20, "Sufficient rights for performing ``request``.")
-=======
         log.log(20, "Sufficient rights for performing ``request`` %s." % (request.command))
->>>>>>> 08b145e5
         function(request)
     else:
         log.log(40, "No sufficient rights for performing ``request``.")
@@ -99,10 +91,7 @@
     def __init__(self, address, handler, bind_and_activate=True):
         """Create server."""
         log.log(10, "Create HTTP server.")
-<<<<<<< HEAD
         server.HTTPServer.__init__(self, address, handler)
-=======
->>>>>>> 08b145e5
         ipv6 = ":" in address[0]
 
         if ipv6:
@@ -159,11 +148,7 @@
     @property
     def _calendar(self):
         """The ``ical.Calendar`` object corresponding to the given path."""
-<<<<<<< HEAD
-        log.log(10, "The ``ical.Calendar`` object corresponding to the given path.")
-=======
         log.log(10, "The ``ical.Calendar`` object corresponding to the given path. (%s)" % (self.path))
->>>>>>> 08b145e5
         # ``self.path`` must be something like a posix path
         # ``normpath`` should clean malformed and malicious request paths
         attributes = posixpath.normpath(self.path.strip("/")).split("/")
